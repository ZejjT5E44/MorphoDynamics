import numpy as np
from scipy.ndimage import center_of_mass
from tifffile import TiffWriter
from skimage.segmentation import find_boundaries
from scipy.interpolate import splev
from matplotlib.backends.backend_pdf import PdfPages
from .Settings import Struct
from .Segmentation import segment_threshold, extract_contour, segment_cellpose
from .DisplacementEstimation import fit_spline, map_contours2, rasterize_curve, compute_length, compute_area, show_edge_scatter, align_curves, subdivide_curve, subdivide_curve_discrete, splevper, map_contours3
from .Windowing import create_windows, extract_signals, label_windows, show_windows
import matplotlib.pyplot as plt
from cellpose import models


def analyze_morphodynamics(data, param):
    # Figures and other artifacts
    if param.showSegmentation:
        tw_seg = TiffWriter(param.resultdir + 'Segmentation.tif')
    else:
        tw_seg = None
    if param.showWindows:
        pp = PdfPages(param.resultdir + 'Windows.pdf')
        tw_win = TiffWriter(param.resultdir + 'Windows.tif')
    else:
        pp = None
        tw_win = None

    if param.cellpose:
        model = models.Cellpose(model_type='cyto')
    else:
        model = None

    # Calibration of the windowing procedure
    location = param.location
    x = data.load_frame_morpho(0)
    if param.cellpose:
        m = segment_cellpose(model, x, param.diameter, location)
    else:
        m = segment_threshold(x, param.sigma, param.T(0) if callable(param.T) else param.T, location)
    c = extract_contour(m)  # Discrete cell contour
    s = fit_spline(c, param.lambda_)
    c = rasterize_curve(x.shape, s, 0)
    w, J, I = create_windows(c, splev(0, s), depth=param.depth, width=param.width)
    Imax = np.max(I)

    # Structures that will be saved to disk
    res = Struct()
    res.I = I
    res.J = J
    res.spline = []
    res.param0 = []
    res.param = []
    res.displacement = np.zeros((I[0], data.K - 1))  # Projection of the displacement vectors
    res.mean = np.zeros((len(data.signalfile), J, Imax, data.K))  # Signals from the outer sampling windows
    res.var = np.zeros((len(data.signalfile), J, Imax, data.K))  # Signals from the outer sampling windows
    res.length = np.zeros((data.K,))
    res.area = np.zeros((data.K,))
    res.orig = np.zeros((data.K,))

    # Main loop on frames
    for k in range(0, data.K):
        #print(k)
        x = data.load_frame_morpho(k)  # Input image

        if param.cellpose:
            m = segment_cellpose(model, x, param.diameter, location)
        else:
            m = segment_threshold(x, param.sigma, param.T(k) if callable(param.T) else param.T, location)
        if param.location is not None:
            location = center_of_mass(m) # Set the location for the next iteration
<<<<<<< HEAD
            #print(location)
=======
            # print(location)
>>>>>>> 6fe134a6
        c = extract_contour(m)  # Discrete cell contour

        s = fit_spline(c, param.lambda_)  # Smoothed spline curve following the contour

        if k > 0:
            s0prm, res.orig[k] = align_curves(s0, s, res.orig[k-1])

        c = rasterize_curve(x.shape, s, res.orig[k])  # Representation of the contour as a grayscale image
        w = create_windows(c, splevper(res.orig[k], s), J, I) # Sampling windows

        if k > 0:
            p, t0 = subdivide_curve_discrete(c0, I[0], s0, splevper(res.orig[k-1], s0))
            t = map_contours2(s0prm, s, t0, t0-res.orig[k-1]+res.orig[k])  # Parameters of the endpoints of the displacement vectors

        for ell in range(len(data.signalfile)):
            res.mean[ell, :, :, k], res.var[ell, :, :, k] = extract_signals(data.load_frame_signal(ell, k), w)  # Signals extracted from various imaging channels

        # Compute projection of displacement vectors onto normal of contour
        if 0 < k:
            u = np.asarray(splev(np.mod(t0, 1), s0, der=1))  # Get a vector that is tangent to the contour
            u = np.asarray([u[1], -u[0]]) / np.linalg.norm(u, axis=0)  # Derive an orthogonal vector with unit norm
            res.displacement[:, k - 1] = np.sum((np.asarray(splev(np.mod(t, 1), s)) - np.asarray(splev(np.mod(t0, 1), s0))) * u, axis=0)  # Compute scalar product with displacement vector

        # Artifact generation
        if param.showSegmentation:
            tw_seg.save(255 * m.astype(np.uint8), compress=6)
        if param.showWindows:
            if 0 < k:
                plt.figure(figsize=(12, 9))
                plt.gca().set_title('Frame ' + str(k-1))
                plt.tight_layout()
                b0 = find_boundaries(label_windows(x.shape, w0))
                show_windows(w0, b0)  # Show window boundaries and their indices; for a specific window, use: w0[0, 0].astype(dtype=np.uint8)
                # plt.plot(p1[:,1], p1[:,0], 'oy')
                # plt.plot(p1[0,1], p1[0,0], 'oc')
                show_edge_scatter(s0, s, t0, t, res.displacement[:, k - 1])  # Show edge structures (spline curves, displacement vectors)
                # c00 = splev(np.linspace(0, 1, 10001), s0)
                # plt.plot(c00[0], c00[1], 'g')
                # cc = splev(np.linspace(0, 1, 10001), s)
                # plt.plot(cc[0], cc[1], 'b')
                # # c0prm = splev(np.linspace(0, 1, 10001), s0prm)
                # # plt.plot(c0prm[0], c0prm[1], 'r--')
                # # p0prm = splevper(t0, s0prm)
                # # plt.plot(p0prm[0], p0prm[1], 'or')
                # # plt.plot(p0prm[0][0], p0prm[1][0], 'oc')
                # # q0prm = splevper(t0-res.orig[k-1]+res.orig[k], s1)
                # # plt.plot(q0prm[0], q0prm[1], 'ob')
                # # plt.plot(q0prm[0][0], q0prm[1][0], 'oc')
                pp.savefig()
                tw_win.save(255 * b0.astype(np.uint8), compress=6)
                # plt.show()
                plt.close()

        # Keep variable for the next iteration
        s0 = s
        w0 = w
        c0 = c

        # Save variables for archival
        res.spline.append(s)
        if 0 < k:
            res.param0.append(t0)
            res.param.append(t)

    # Close windows figure
    if param.showSegmentation:
        tw_seg.close()
    if param.showWindows:
        pp.close()
        tw_win.close()

    return res<|MERGE_RESOLUTION|>--- conflicted
+++ resolved
@@ -68,11 +68,7 @@
             m = segment_threshold(x, param.sigma, param.T(k) if callable(param.T) else param.T, location)
         if param.location is not None:
             location = center_of_mass(m) # Set the location for the next iteration
-<<<<<<< HEAD
-            #print(location)
-=======
             # print(location)
->>>>>>> 6fe134a6
         c = extract_contour(m)  # Discrete cell contour
 
         s = fit_spline(c, param.lambda_)  # Smoothed spline curve following the contour
